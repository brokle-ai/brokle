--- conflicted
+++ resolved
@@ -34,20 +34,12 @@
       - name: Run Go tests
         run: make test
 
-<<<<<<< HEAD
-      - name: Run Go linting
-        uses: golangci/golangci-lint-action@v6
-        with:
-          version: v2.6.2
-          args: --config .golangci.yml
-=======
       # TODO: Re-enable linting after fixing linter issues
       # - name: Run Go linting
       #   uses: golangci/golangci-lint-action@v6
       #   with:
       #     version: latest
       #     args: --config .golangci.yml
->>>>>>> 561fcece
 
   test-frontend:
     name: Test Frontend (Web)
